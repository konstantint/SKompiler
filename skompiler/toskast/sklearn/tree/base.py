"""
Decision trees to SKAST
"""
import numpy as np
from skompiler.ast import decompose
from skompiler.dsl import const, iif


def decision_tree(tree, inputs, method="predict", value_transform=None):
    """
    Creates a SKAST expression corresponding to a given SKLearn Tree object.

    Kwargs:
      
       inputs:  a list of AST nodes to be used as inputs to the model.
       method:  'predict' (for classifier and regressor models),
                'predict_proba' or 'predict_log_proba' (for classifier models)
        
       value_transform:  If not None, the tree values are processed using the given operator.
                This way we may propagate constant operations into trees
                (e.g. instead of const * decision_tree(...) you may just have a
                 decision tree which outputs const * value)
    
    >>> from sklearn.datasets import load_iris
    >>> from sklearn.tree import DecisionTreeClassifier
    >>> from skompiler.dsl import ident, vector
<<<<<<< HEAD
    >>> m = DecisionTreeClassifier(max_depth=2, random_state=1).fit(*load_iris(True))
    >>> print(decision_tree(m.tree_, ident('x', m.n_features_in_)))
=======
    >>> m = DecisionTreeClassifier(max_depth=2, random_state=1).fit(*load_iris(return_X_y=True))
    >>> print(decision_tree(m.tree_, ident('x', m.n_features_)))
>>>>>>> 9a6c0d1f
    (if (x[3] <= 0.80...) then 0 else (if (x[3] <= 1.75) then 1 else 2))

    >>> inputs = vector(map(ident, 'abcd'))
    >>> print(decision_tree(m.tree_, inputs, method='predict_proba'))
    (if (d <= 0.80...) then [1. 0. 0.] else (if (d <= 1.75) then [0... 0.90... 0.09...] else [0... 0.02... 0.97...]))
    """
    v = tree.value[:, 0, :]
    if v.shape[1] == 1:
        # Regression model
        if method != 'predict':
            raise ValueError("Only predict method is supported for regression trees")
        v = v[:, 0]
    else:
        # Classifier
        if method == "predict":
            v = np.argmax(v, axis=1)
        else:
            v = v / v.sum(axis=1)[:, np.newaxis]
            if method == "predict_log_proba":
                v = np.log(v)
            elif method != "predict_proba":
                raise ValueError("Invalid method: {0}".format(method))

    if value_transform:
        v = value_transform(v)
    return TreeWalker(tree, inputs, v).walk()


class TreeWalker:
    """Converts a SKLearn Tree object to a SKAST expression.
    
    >>> from sklearn.datasets import load_iris
    >>> from sklearn.tree import DecisionTreeRegressor
    >>> from skompiler.dsl import ident
    >>> m =  DecisionTreeRegressor(max_depth=2, random_state=1).fit(*load_iris(return_X_y=True))
    >>> tr = TreeWalker(m.tree_, ident('x', 4))
    >>> print(tr.walk())
    (if (x[3] <= 0.80...) then 0.0 else (if (x[3] <= 1.75) then 1.09... else 1.97...))
    >>> tr = TreeWalker(m.tree_, ident('x', 4), np.arange(m.tree_.node_count))
    >>> print(tr.walk())
    (if (x[3] <= 0.80...) then 1 else (if (x[3] <= 1.75) then 3 else 4))
    """
    
    def __init__(self, tree, features, node_values=None):
        """
        Kwargs:
           node_values (list/array): A way to override the tree.value array.
                                     Must be a 1D or 2D array of values.
        """
        if not isinstance(features, list):
            features = decompose(features)
        
        self.tree = tree
        self.features = features
        if len(self.features) < tree.n_features:
            raise ValueError(f"Incorrect number of features provided. Expect {tree.n_features} but have {self.features}")
        if node_values is None:
            self.values = tree.value[:, 0]
            if self.values.shape[1] == 1:
                self.values = self.values[:, 0]
        else:
            self.values = node_values
        
    def walk(self, node_id=0):
        if node_id >= self.tree.node_count or node_id < 0:
            raise ValueError("Invalid node id")
        if self.tree.children_left[node_id] == -1:
            if self.tree.children_right[node_id] != -1:
                raise ValueError("Invalid tree structure. Children must either be both present or absent")
            
            if self.values.ndim == 1:
                return const(self.values[node_id].item())
            else:
                return const(self.values[node_id])
        else:
            ft = self.tree.feature[node_id]
            if ft < 0 or ft >= len(self.features):
                raise ValueError("Invalid feature value for node {0}".format(node_id))
            return iif(self.features[ft] <= const(self.tree.threshold[node_id].item()),
                       self.walk(self.tree.children_left[node_id]),
                       self.walk(self.tree.children_right[node_id]))<|MERGE_RESOLUTION|>--- conflicted
+++ resolved
@@ -24,13 +24,8 @@
     >>> from sklearn.datasets import load_iris
     >>> from sklearn.tree import DecisionTreeClassifier
     >>> from skompiler.dsl import ident, vector
-<<<<<<< HEAD
-    >>> m = DecisionTreeClassifier(max_depth=2, random_state=1).fit(*load_iris(True))
+    >>> m = DecisionTreeClassifier(max_depth=2, random_state=1).fit(*load_iris(return_X_y=True))
     >>> print(decision_tree(m.tree_, ident('x', m.n_features_in_)))
-=======
-    >>> m = DecisionTreeClassifier(max_depth=2, random_state=1).fit(*load_iris(return_X_y=True))
-    >>> print(decision_tree(m.tree_, ident('x', m.n_features_)))
->>>>>>> 9a6c0d1f
     (if (x[3] <= 0.80...) then 0 else (if (x[3] <= 1.75) then 1 else 2))
 
     >>> inputs = vector(map(ident, 'abcd'))
